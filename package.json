--- conflicted
+++ resolved
@@ -54,15 +54,10 @@
     "wait-on": "^6.0.1"
   },
   "dependencies": {
-<<<<<<< HEAD
+
     "@chainsafe/libp2p-noise": "^9.0.0",
-    "@libp2p/components": "^2.0.3",
-    "@libp2p/interface-connection": "^3.0.1",
-=======
-    "@chainsafe/libp2p-noise": "^8.0.0",
     "@libp2p/components": "^3.0.0",
     "@libp2p/interface-connection": "^3.0.2",
->>>>>>> e667593f
     "@libp2p/interface-registrar": "^2.0.3",
     "@libp2p/interface-stream-muxer": "^3.0.0",
     "@libp2p/interface-transport": "^2.0.0",
